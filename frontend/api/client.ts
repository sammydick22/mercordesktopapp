import axios from "axios"

const API_BASE_URL = "http://localhost:8000"

const apiClient = axios.create({
  baseURL: API_BASE_URL,
  timeout: 10000,
  headers: {
    "Content-Type": "application/json",
  },
})

// Add auth token to requests
apiClient.interceptors.request.use((config) => {
  const token = localStorage.getItem("auth_token")
  if (token) {
    config.headers.Authorization = `Bearer ${token}`
  }
  return config
})

// Track last refresh attempt time to prevent refresh spam
let lastRefreshAttempt = 0
const REFRESH_COOLDOWN_MS = 10000 // 10 seconds between refresh attempts

// Handle token refresh on 401 errors
apiClient.interceptors.response.use(
  (response) => response,
  async (error) => {
    const originalRequest = error.config
<<<<<<< HEAD
    // Only try to refresh if we have an auth token to begin with
    const hasAuthToken = localStorage.getItem("auth_token")
    
    if (error.response?.status === 401 && !originalRequest._retry && hasAuthToken) {
=======
    const currentTime = Date.now()
    
    if (error.response?.status === 401 && !originalRequest._retry) {
      // Check if we're still in the cooldown period
      if (currentTime - lastRefreshAttempt < REFRESH_COOLDOWN_MS) {
        // Still in cooldown, don't attempt refresh
        console.log("Token refresh in cooldown period, skipping refresh attempt")
        return Promise.reject(error)
      }
      
>>>>>>> b33120ae
      originalRequest._retry = true
      lastRefreshAttempt = currentTime
      
      try {
        // Call refresh token endpoint
        const { data } = await apiClient.post("/auth/refresh")
        // Update stored token
        localStorage.setItem("auth_token", data.session.access_token)
        // Trigger storage event for other tabs/components to detect
        window.dispatchEvent(new Event('storage'))
        // Retry the original request
        return apiClient(originalRequest)
      } catch (refreshError) {
        // Handle refresh failure (logout, etc.)
        localStorage.removeItem("auth_token")
        // Trigger storage event for other tabs/components to detect
        window.dispatchEvent(new Event('storage'))
        // Redirect to login
        window.location.href = "/login"
        return Promise.reject(refreshError)
      }
    }
    return Promise.reject(error)
  },
)

// Add a function to manually dispatch storage event
// This helps components detect auth changes within the same window
export const notifyAuthChange = () => {
  window.dispatchEvent(new Event('storage'))
}

export default apiClient<|MERGE_RESOLUTION|>--- conflicted
+++ resolved
@@ -28,12 +28,6 @@
   (response) => response,
   async (error) => {
     const originalRequest = error.config
-<<<<<<< HEAD
-    // Only try to refresh if we have an auth token to begin with
-    const hasAuthToken = localStorage.getItem("auth_token")
-    
-    if (error.response?.status === 401 && !originalRequest._retry && hasAuthToken) {
-=======
     const currentTime = Date.now()
     
     if (error.response?.status === 401 && !originalRequest._retry) {
@@ -44,7 +38,6 @@
         return Promise.reject(error)
       }
       
->>>>>>> b33120ae
       originalRequest._retry = true
       lastRefreshAttempt = currentTime
       
